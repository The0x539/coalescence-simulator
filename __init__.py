--- conflicted
+++ resolved
@@ -204,11 +204,7 @@
 
     def spawn(self, task: Task, is_local: bool) -> None:
         if self.id in task.runners:
-<<<<<<< HEAD
-            #
-=======
             # don't spawn a task if an instance of it is already running on this node
->>>>>>> c2424abd
             return
         self.tasks.append(task.run(self.id, self.cpu_power, self.gpu_power, is_local))
         self.time_left = self.estimate_time(task)
